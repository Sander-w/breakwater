--- conflicted
+++ resolved
@@ -358,11 +358,8 @@
     if logger != None:
         logger['INFO'].append(msg)
 
-<<<<<<< HEAD
-=======
     reduct_factor = oblique_reduction(beta= beta, cb= cb)
     Dn50 = reduct_factor * Dn50
->>>>>>> cd2655d3
 
     return Dn50
 
