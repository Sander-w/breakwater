--- conflicted
+++ resolved
@@ -23,7 +23,6 @@
     """
     # check if cost have been specified
 
-<<<<<<< HEAD
     dictvar = None
 
     if type == 'Material':
@@ -34,8 +33,6 @@
     if dictvar == None:
         raise KeyError('Give Material or CO2 as input for the argument "type"')
 
-=======
->>>>>>> e6f45d85
     if cost is not None:
         # cost have been added
         # check if cost have been added to the grading
