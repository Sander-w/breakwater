--- conflicted
+++ resolved
@@ -23,14 +23,10 @@
     sheet_name='input_hydrotechnical',
     skiprows = 1)
 wave_data["Location"] = wave_data["Structure"] + wave_data["Chainage"]
-<<<<<<< HEAD
-cross_section_data = pd.read_excel(Path("./Input data/") / input_file, 
-=======
 columns = wave_data.columns.tolist()[:-1]
 columns.insert(2,"Location")
 wave_data = wave_data[columns]
-cross_section_data = pd.read_excel(Path("./Input data/") / "test_data_phase_II.xlsx", 
->>>>>>> 4843209e
+cross_section_data = pd.read_excel(Path("./Input data/") / input_file, 
     sheet_name='Input_Cross section',
     skiprows = 1)
 cross_section_data["Location"] = cross_section_data["Structure"] + cross_section_data["Chainage"]
@@ -176,11 +172,7 @@
 
     results.append(location_summary)
 
-<<<<<<< HEAD
 #print(results)
-=======
-print(results)
->>>>>>> 4843209e
 columns = [
     "Location",
     "Structure",
