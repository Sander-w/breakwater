import math

import matplotlib.pyplot as plt
import numpy as np
from tabulate import tabulate
from functools import reduce
import operator
from shapely.geometry import LineString, Point

from .ConstructionMethod import Vessel, Crane
from .core import substructure
from .core.bishop import Bishop
from .core.overtopping import rubble_mound
from .core.scour import scour_protection
from .core.stability import hudson, vandermeer
from .core.toe import toe_stability
from .utils.exceptions import (
    InputError,
    NotSupportedError,
    RockGradingError,
    user_warning,
)


class RubbleMound:
    """General Rubble Mound breakwater class

    Makes a conceptual design for the substructure of a rubble mound
    breakwater. The class computes the necessary nominal diameter and
    rock class of the underlayer, and a filter layer if one is needed.
    Depending on the rock class it is possible that a new variant is
    generated, these are identified by an a, b, c or d. In the attribute
    :py:attr:`variantIDs` a list of generated variants is stored.
    Furthermore, it computes the required crest freeboard of the
    breakwater by using the maximum allowed overtopping discharge from
    the LimitStates with the formulas from EurOtop (2018). Additionally,
    the toe of the breakwater is designed with toe stability formula of
    Van der Meer (1998).

    Parameters
    ----------
    Dn50 : float
        Dn50 of the armour [m]
    Dn50_core : float
        nominal diameter for the stones in the core of the breakwater [m]
    rho : float
        density of the material of the armour layer [kg/m³]
    rho_w : float
        density of water [kg/m³]
    armour_layer : str
        type of armour layer, fully supported armour layers are Rock,
        Xbloc and XblocPlus. Full support means that the rules for the
        underlayer have only been included for these types of armour
        layer. In case another armour layer is used the rule for the
        underlayer, the :py:obj:`filter_rule` must manually be set.
    layers : int
        number of layers in the armour layer
    LimitStates : list
        list of :py:class:`LimitState` ULS, SLS or other defined limit
        states defined with :py:class:`LimitState`. When designing with
        one limit state it must still be entered as a list.
    Grading : :py:class:`RockGrading`
        standard rock grading defined in the NEN-EN 13383-1 or a user
        defined rock grading
    safety : float, optional, default: 1
        safety factor of design (number of standard deviations from the
        mean). Positive values increase the safety, negative values
        decrease the safety of the breakwater
    layers_underlayer : int, optional, default: 2
        number of layers in the underlayer
    slope_toe : tuple, optional, default: (2, 3)
        slope of the toe
    B_toe : float, optional, default: None
        width of the top of the toe in meters. By default the width of
        toe is taken as 3 * Dn50_toe.
    slope : tuple, optional, default: None
        Slope of the armour layer (V, H). For example a slope of 3V:4H
        is defined as (3, 4)
    B : float, optional, default: None
        Crest width [m]
    beta : float, optional, default: 0
        angle between direction of wave approach and a line normal to
        the breakwater (degrees).
    filter_rule : {'Rock', 'Xbloc', 'XblocPlus'}, optional, default: None
        filter rule to use for the substructure of the breakwater, for
        Rock, Xbloc and XblocPlus the correct filter rule is
        automatically selected. In case another type of armour layer is
        used one of these filter rules must be chosen.
    Soil : :py:class:`Soil`, optional, default: None
        by default Soil is None, which means that the geotechnical checks
        are not performed. By specifying a Soil object, the geotechnical
        checks are automatically performed.
    phi : float, optional, default: 40
        internal friction angle of rock [degrees]
    id : int, optional, default: None
        add a unique id to the breakwater

    Attributes
    ----------
    logger : dict
        dict of warnings and messages
    structure : dict
        dictionary with the computed Dn50, rock class, and average Dn50
        of the rock class for each layer and the toe. This dictionary
        includes all variants, use :py:meth:`get_variant` to get the
        parameters of one specific variant. Alternatively,
        :py:meth:`print_variants` can be used to print the details of
        one, multiple or all variants.
    alpha : float
        slope of the structure in radians
    id : int
        unique id of the breakwater
    variantIDs : list
        list with the IDs of the variants generated for this rubble
        mound breakwater.
    Rc : float
        the crest freeboard of the structure [m]
    width_scour : float
        the required length of the scour protection [m]
    bishop : :py:class:`Bishop`
        the :py:class:`Bishop` that was normative in the computation
    F_norm : float
        normative factor of safety computed with :py:class:`Bishop`
    """

    def __init__(
        self,
        Dn50,
        Dn50_core,
        rho,
        rho_w,
        armour_layer,
        layers,
        LimitStates,
        Grading,
        safety=1,
        layers_underlayer=2,
        slope_toe=(2, 3),
        structure_type=None,
        B_toe=None,
        slope=None,
        B=None,
        beta=0,
        filter_rule=None,
        Soil=None,
        phi=40,
        id=None,
        **kwargs,
    ):
        """See help(RubbleMound) for more info"""
        # if not from RockRubbleMound or ConcreteRubbleMound
        if (
            not isinstance(self, RockRubbleMound)
            and not isinstance(self, ConcreteRubbleMound)
            and not isinstance(self, ConcreteRubbleMoundRevetment)
        ):
            # not called from a child class
            # therefore some attributes must be set
            self.logger = {"INFO": [], "WARNING": []}
            self.structure = {
                "armour": {
                    "computed Dn50": Dn50,
                    "class": None,
                    "class Dn50": Dn50,
                    "state": None,
                }
            }
            self.alpha = np.arctan(slope[0] / slope[1])
            self.id = id
            self.variantIDs = ["a", "b", "c", "d"]

        # set attribute of bishop and normative F
        self.bishop = None
        self.F_norm = None

        self.Dn50_core = Dn50_core
        self.Grading = Grading

        # set input as private attribute
        self._input_arguments = {
            "structure_type": structure_type,
            "slope": slope,
            "slope_toe": slope_toe,
            "B": B,
            "armour": armour_layer,
            "Grading": Grading,
            "Dn50_core": Dn50_core,
        }

        # check for supported armour layers, and if filter_rule is set
        supported = substructure._supported_armour_layers()
        if armour_layer in supported:
            filter_rule = armour_layer
        elif filter_rule is None:
            supported_rules = ", ".join(supported)
            raise NotSupportedError(
                (
                    f"Filter rule for {armour_layer} is not implemented, set "
                    f"filter rule to use with filter_rule to {supported_rules}"
                )
            )

        # set the LimitStates as private attribute to use in plot
        self._LimitStates = LimitStates

        # design the first underlayer of the breakwater
        # rho is the density of the material of the armour layer
        computed_dn_u = substructure.underlayer(
            Dn_armour=Dn50, armour_layer=filter_rule, rho=rho, rho_rock=Grading.rho
        )

        # set empty lists to store design values
        class_underlayer, class_dn_u = [], []
        class_filter, class_dn_f, computed_dn_f = [], [], []

        for i, dn in enumerate(computed_dn_u):
            rock_class = Grading.get_class(dn)

            if rock_class in class_underlayer:
                # if rock class is already in the underlayer there is
                # no need to generate an additional variant
                continue
            else:
                # new design and values must thus be saved
                new_underlayer = True

                class_dn = Grading.get_class_dn50(rock_class)
                class_underlayer.append(rock_class)
                class_dn_u.append(class_dn)

                # design a second underlayer/filter layer
                dn_filter_range = substructure.filter_layers(Dn=class_dn, rho=rho)
                for dn_filter in dn_filter_range:
                    if dn_filter > Dn50_core:
                        # computed dn of the filter is larger than the
                        # core, a filter layer is thus needed
                        rock_class = Grading.get_class(dn_filter)
                        if rock_class in class_filter and not new_underlayer:
                            # if rock class is already in the filter layer
                            # there is no need to generate an additional
                            # variant
                            continue
                        else:
                            # new design and values must thus be saved
                            class_dn = Grading.get_class_dn50(rock_class)
                            computed_dn_f.append(dn_filter)
                            class_filter.append(rock_class)
                            class_dn_f.append(class_dn)
                            new_underlayer = False
                    else:
                        # a filter layer is not needed
                        if new_underlayer:
                            # set all values for the filter layer to None
                            computed_dn_f.append(None)
                            class_filter.append(None)
                            class_dn_f.append(None)
                            # set new_underlayer to False so that this
                            # action is not repeated
                            new_underlayer = False
                        else:
                            # still designing for the same underlayer
                            # so no need to set new values
                            continue

        # add underlayer and filter to the structure
        self.structure["underlayer"] = {
            "computed Dn50": computed_dn_u,
            "class": class_underlayer,
            "class Dn50": class_dn_u,
            "state": "see armour",
            "layers": layers_underlayer,
        }
        if any(class_filter):
            self.structure["filter layer"] = {
                "computed Dn50": computed_dn_f,
                "class": class_filter,
                "class Dn50": class_dn_f,
                "state": "see armour",
                "layers": layers_underlayer,
            }

        # determine number of variants
        self.variantIDs = self.variantIDs[: len(class_filter)]

        # add generated variants to the logger
        if len(class_underlayer) == 2:
            self.logger["INFO"].append(
                "two rock classes possible for the underlayer, generated new "
                "variant b"
            )
            if len(class_filter) == 4:
                self.logger["INFO"].append(
                    "two rock classes possible for the filter layer, "
                    "generated new variant c"
                )
                self.logger["INFO"].append(
                    "two rock classes possible for the filter layer, "
                    "generated new variant d"
                )
        if len(class_filter) == 3:
            self.logger["INFO"].append(
                "two rock classes possible for the filter layer, generated "
                "new variant c"
            )

        # design toe of the structure
        delta_rock = (Grading.rho - rho_w) / rho_w

        # make a first estimate for the height of the toe
        h_toe = self._estimate_htoe()

        # set variables to store results from normative LimitState
        Dn50_toe, state_toe = 0, 0

        for i, LimitState in enumerate(LimitStates):
            # get values from the LimitState
            Hs = LimitState.get_Hs(definition="H13")
            h = LimitState.h
            Nod = LimitState["Nod"]

            # make first estimate for the water level above the toe
            ht_estimate = h - h_toe

            # use while loop since ht depends on dn50 of the toe
            # first set temporary values for the while loop
            Dn50_toe_temp = 0
            compute_toe = True
            counter = 0

            while compute_toe:
                Dn50_toe_computed = toe_stability(
                    Hs=Hs, h=LimitState.h, ht=ht_estimate, Delta=delta_rock, Nod=Nod
                )

                # check for convergence
                if abs(Dn50_toe_computed - Dn50_toe_temp) < 0.05 or counter > 50:
                    # value has converged, so break loop
                    compute_toe = False

                # replace old value with the new one
                Dn50_toe_temp = Dn50_toe_computed

                # make new estimate for the water level above the toe
                ht_estimate = h - self._estimate_htoe(Dn50=Dn50_toe_computed)

                counter += 1
            # check if computed Dn50 of current LimitState is larger
            # than current normative Dn50
            if Dn50_toe_temp > Dn50_toe:
                # if larger the normative Dn50 must be changed
                Dn50_toe = Dn50_toe_temp
                state_toe = i

        class_toe = Grading.get_class(Dn50_toe)
        class_Dn50 = Grading.get_class_dn50(class_toe)

        self.structure["toe"] = {
            "computed Dn50": Dn50_toe,
            "class": class_toe,
            "class Dn50": class_Dn50,
            "state": state_toe,
        }

        # determine crest height
        self.Rc, self._state_overtopping = 0, 0

        # check if crest width is more than 3*Dn50 of armour
        if B >= 3 * Dn50:
            # no action required
            pass
        else:
            # get armour_layer
            if armour_layer == "Rock":
                material = "armourstones"
            else:
                material = "units"

            user_warning(
                (
                    f"Given crest width is smaller than three {material}, it is "
                    "advised to increase the width to at least "
                    f"{np.round(3*Dn50, 2)} m"
                )
            )

        # convert beta from deg to rad for overtopping computation
        beta = beta * np.pi / 180.0

        for i, LimitState in enumerate(LimitStates):
            Hm0 = LimitState.get_Hs(definition="Hm0")
            xi = LimitState.surf_similarity(alpha=self.alpha, number="spectral")

            Rc_temp = rubble_mound(
                Hm0=Hm0,
                q=LimitState["q"],
                xi_m_min_1=xi,
                alpha=self.alpha,
                beta=beta,
                gamma_b=1,
                gamma_v=1,
                gam_star=1,
                Gc=B,
                Dn50=Dn50,
                armour_layer=armour_layer,
                layers=layers,
                permeability="permeable",
                safety=safety,
            )

            # check if computed Rc of current LimitState is larger
            # than current normative Rc
            if Rc_temp > self.Rc:
                # if larger the normative Rc must be changed
                self.Rc = Rc_temp
                self._state_overtopping = i

        # now that the toe is designed the width of the toe can be computed
        # check if a width has been given
        if B_toe is None:
            # set toe width to 3 times Dn50
            self.B_toe = 3 * self.structure["toe"]["class Dn50"]
        else:
            # user specified width
            self.B_toe = B_toe

            # check if given width is larger than 3 stones
            if B_toe < 3 * self.structure["toe"]["class Dn50"]:
                user_warning(
                    (
                        "given width of the toe is smaller than three times the "
                        "Dn50 of the toe"
                    )
                )

        # Compute required scour protection
        self.width_scour = 0
        for LimitState in LimitStates:
            w = scour_protection(L=LimitState.L(period="Tm"), slope=slope)

            # check if larger than previous value
            if w >= self.width_scour:
                # set w as new width scour
                self.width_scour = w

        # check if a soil has been given
        if Soil is not None:
            # show warning as implementation is not yet verified
            user_warning(
                (
                    f"The implementation of Bishop into {type(self).__name__} "
                    "has not yet been verified with an example"
                )
            )

            # check if called from ConcreteRubbleMound
            if isinstance(self, ConcreteRubbleMound):
                # raise warning that armour is modelled as rock
                user_warning("The armour layer is modelled as Rock in Bishop")

            # compute the height of the breakwater
            h = LimitStates[self._state_overtopping].h + self.Rc

            # compute horizontal length of the slope
            x = slope[1] * h / slope[0]

            # determine number of slices, with slice width of 1 m
            num_slices = np.round(h, 0)

            n = 0.4

            # compute volumetric weights
            gamma_w = rho_w * 9.81 / 1000
            gamma_r = (1 - n) * Grading.rho * 9.81 / 1000
            gamma_r_sat = gamma_r + n * gamma_w

            # set variable to store normative factor of safety
            self.F_norm = 10 * 10

            # iterate over the LimitStates
            for LimitState in LimitStates:
                # create bishop object
                slip = Bishop(point2=(x, h), wlev=LimitState.h)

                # add soil and rock layer
                slip.add_layer(
                    gamma=Soil.gamma,
                    gamma_sat=Soil.gamma_sat,
                    c=Soil.c,
                    phi=Soil.phi * 180 / np.pi,
                    name="Subsoil",
                    ymin=-50,
                    ymax=0,
                )
                slip.add_layer(
                    gamma=gamma_r,
                    gamma_sat=gamma_r_sat,
                    c=0,
                    phi=phi,
                    name="Rock",
                    ymin=0,
                    ymax=h,
                )

                # compute factor of safety
                slip.compute(num_slices=int(num_slices), gamma_w=gamma_w)

                # check if normative factor of safety
                if slip.circles[slip.normative].F < self.F_norm:
                    # update normative F and bishop object as attribute
                    self.F_norm = slip.circles[slip.normative].F
                    self.bishop = slip

        self.rho = rho

    def _estimate_htoe(self, Dn50=0):
        """Method to estimate the height of the toe"""
        # set ht variable
        ht = 0

        # get normative layer thickness
        for i, id in enumerate(self.variantIDs):
            # get structure
            structure = self.get_variant(id)

            # get thickness of the layer
            t_armour = self._layer_thickness(
                "armour", self._input_arguments["armour"], structure
            )
            t_underlayer = self._layer_thickness("underlayer", "Rock", structure)
            t_filter = self._layer_thickness("filter layer", "Rock", structure)

            ht_est = t_underlayer + t_filter

            if Dn50 != 0:
                ht_est += np.ceil(t_armour / Dn50) * Dn50

            # check if larger than previous estimate
            if ht_est > ht:
                ht = ht_est

        return ht

    def _validate_variant(self, variants):
        """Validate the input of the variant

        Parameters
        ----------
        variants : tuple
            variantIDs given as args input
        """
        # check if a variant is specified
        if not variants:
            # no input is given so get the valid args for variant
            valid_args = self.variantIDs
            valid_args.append("all")

            # raise error
            valid = ", ".join(valid_args)
            raise InputError(
                "did not specify which variants to plot, possible arguments "
                f"are {valid}"
            )

        # check if input all is in variants
        if "all" in variants:
            # set specified variants to all variantIDs
            variants = tuple(self.variantIDs)

        # return the variants
        return variants

    def _layer_thickness(self, layer, material, structure):
        """Compute the thickness of the layer

        Parameters
        ----------
        layer : {armour, underlayer, filter layer}
            name of the layer for which the layer thickness must be
            computed
        material : str
            material of which the layer is made
        structure : dict
            parameters and values (Dn50, Rock class) for one variant

        Returns
        -------
        float
            thickness of the layer [m]
        """
        # check if layer is in structure
        if layer in structure:
            # get number of layers and Dn50 from the structure
            layers = structure[layer]["layers"]
            Dn50 = structure[layer]["class Dn50"]

            # get the layer coefficient
            kt = substructure.layer_coefficient(
                material, layers=layers, placement="standard"
            )

            # compute and return the thickness of the layer
            return kt * layers * Dn50

        else:
            # set layer thickness to 0, as layer is not in the structure
            return 0

    def _layers(self, variantID):
        """compute the coordinates of all layers

        Parameters
        ----------
        variantID : str
            identifier of the variant, see :py:attr:`variantIDs` for a
            list of all generated variants.

        Returns
        -------
        dict
            coordinates of all layers
        """
        # get structure of the current variant
        structure = self.get_variant(variantID)

        # set empty dict to store coordinates in
        coordinates = {}

        # get the slope
        V, H = self._input_arguments["slope"]
        V_toe, H_toe = self._input_arguments["slope_toe"]

        # compute constant to transformthickness of layer to x and
        # y coordinates, switched V and H because orthogonality
        transform_x = V / np.sqrt(V ** 2 + H ** 2)
        transform_y = H / np.sqrt(V ** 2 + H ** 2)

        # get the height and width of the structure
        height = self._LimitStates[self._state_overtopping].h + self.Rc
        B = self._input_arguments["B"]

        # determine thickness of the layers
        t_armour = self._layer_thickness(
            "armour", self._input_arguments["armour"], structure
        )
        t_underlayer = self._layer_thickness("underlayer", "Rock", structure)
        t_filter = self._layer_thickness("filter layer", "Rock", structure)

        if t_filter == 0:
            # add scour protection below underlayer on sea side
            t_scour = 2 * self._input_arguments["Dn50_core"]
        else:
            # filter layer will be used as scour protection
            t_scour = 0

        # check structure type: breakwater or revetment.
        # breakwater is covered with armour on both sides
        if self._input_arguments["structure_type"] == "breakwater":
            # compute armour layer
            armour_y1 = t_filter + t_underlayer + t_scour
            armour_y2 = height
            armour_y3 = height

            armour_x1 = -0.5 * B - H * (armour_y3 - armour_y1) / V
            armour_x2 = -0.5 * B
            armour_x3 = 0.5 * B
            armour_x4 = 0.5 * B + H * armour_y3 / V

            # compute line between armour and underlayer
            arm_under_y1 = t_filter + t_underlayer + t_scour
            arm_under_y2 = t_filter + t_underlayer + t_scour
            arm_under_y3 = height - t_armour
            arm_under_y4 = height - t_armour

            arm_under_x5 = (
                armour_x4 - H * (t_armour * transform_y) / V - t_armour * transform_x
            )
            arm_under_x4 = arm_under_x5 - H * arm_under_y4 / V
            arm_under_x3 = -arm_under_x4
            arm_under_x2 = -H * (arm_under_y3 - arm_under_y2) / V + arm_under_x3

            # compute lower line of the underlayer
            under_y1 = t_filter + t_scour
            under_y2 = t_filter + t_scour
            under_y3 = height - t_armour - t_underlayer
            under_y4 = height - t_armour - t_underlayer

            under_x5 = (
                arm_under_x5
                - H * (t_underlayer * transform_y) / V
                - t_underlayer * transform_x
            )
            under_x4 = under_x5 - H * under_y4 / V
            under_x3 = -under_x4
            under_x2 = -H * (under_y3 - under_y2) / V + under_x3

            # compute the toe
            Dn50 = structure["toe"]["class Dn50"]

            # check if armour layer is made out of rock
            # as there is a different toe structure for rock and armour units
            if self._input_arguments["armour"] == "Rock":
                # compute point where armour layer intersect with the toe
                x = (abs(arm_under_x2 - armour_x1) * V_toe / H_toe) / (
                    V / H + V_toe / H_toe
                )
                y = abs(arm_under_x2 - armour_x1) * V * V_toe / (H * V_toe + V * H_toe)

                # determine height of the toe
                htoe = np.ceil(y / Dn50) * Dn50

                toe_low = t_underlayer + t_filter + t_scour
                toe_top = toe_low + htoe

                toe_x4 = arm_under_x2
                toe_x3 = toe_x4 - H_toe * htoe / V_toe
                toe_x2 = toe_x3 - self.B_toe
                toe_x1 = toe_x2 - H_toe * htoe / V_toe

                # change first points of the armour layer
                # so that the armour layer starts at the intersection
                armour_x1 = armour_x1 + x
                armour_y1 = armour_y1 + y

            else:
                # armour units
                htoe = np.ceil(t_armour / Dn50) * Dn50

                toe_low = t_underlayer + t_filter + t_scour
                toe_top = toe_low + htoe

                toe_x4 = armour_x1
                toe_x3 = armour_x1 + H * htoe / V
                toe_x2 = toe_x3 - self.B_toe
                toe_x1 = toe_x2 - H_toe * htoe / V_toe

            # check if there is a filter layer
            if t_filter != 0:
                # set points of end of the layers
                arm_under_x1 = toe_x1 - 3 * structure["underlayer"]["class Dn50"]
                arm_under_x0 = arm_under_x1 - H * t_underlayer / V
                arm_under_y0 = t_filter

                # compute the lower line of the filter layer
                filter_y3 = height - t_armour - t_underlayer - t_filter
                filter_y4 = height - t_armour - t_underlayer - t_filter

                filter_x5 = (
                    under_x5 - H * (t_filter * transform_y) / V - t_filter * transform_x
                )
                filter_x4 = filter_x5 - H * filter_y4 / V
                filter_x3 = -filter_x4
                filter_x2 = -H * filter_y3 / V + filter_x3
                filter_x1 = arm_under_x0 - self.width_scour
                filter_x0 = filter_x1 - t_filter * H / V

            else:
                # no filter layer
                arm_under_x1 = toe_x1 - 3 * structure["underlayer"]["class Dn50"]
                arm_under_x0 = arm_under_x1 - H * t_underlayer / V
                arm_under_y0 = t_scour

                # add scour protection
                scour_x2 = arm_under_x0 - self.width_scour
                scour_x1 = scour_x2 - t_scour * H / V

            # add lines to the coordinates
            # are added from left to right and back
            coordinates["armour"] = {
                "x": [
                    armour_x1,
                    armour_x2,
                    armour_x3,
                    armour_x4,
                    arm_under_x5,
                    arm_under_x4,
                    arm_under_x3,
                    arm_under_x2,
                    armour_x1,
                ],
                "y": [
                    armour_y1,
                    armour_y2,
                    armour_y3,
                    0,
                    0,
                    arm_under_y4,
                    arm_under_y3,
                    arm_under_y2,
                    armour_y1,
                ],
            }

            coordinates["underlayer"] = {
                "x": [
                    arm_under_x0,
                    arm_under_x1,
                    arm_under_x2,
                    arm_under_x3,
                    arm_under_x4,
                    arm_under_x5,
                    under_x5,
                    under_x4,
                    under_x3,
                    under_x2,
                    arm_under_x0,
                ],
                "y": [
                    arm_under_y0,
                    arm_under_y1,
                    arm_under_y2,
                    arm_under_y3,
                    arm_under_y4,
                    0,
                    0,
                    under_y4,
                    under_y3,
                    under_y2,
                    arm_under_y0,
                ],
            }

            # check if there is a filter to add to coordinates
            if t_filter != 0:
                # add filter to coordinates

                coordinates["filter layer"] = {
                    "x": [
                        filter_x0,
                        filter_x1,
                        under_x2,
                        under_x3,
                        under_x4,
                        under_x5,
                        filter_x5,
                        filter_x4,
                        filter_x3,
                        filter_x2,
                        filter_x0,
                    ],
                    "y": [
                        0,
                        t_filter,
                        under_y2,
                        under_y3,
                        under_y4,
                        0,
                        0,
                        filter_y4,
                        filter_y3,
                        0,
                        0,
                    ],
                }

                # add core to coordinates
                coordinates["core"] = {
                    "x": [filter_x2, filter_x3, filter_x4, filter_x5, filter_x2],
                    "y": [0, filter_y3, filter_y4, 0, 0],
                }
            else:
                coordinates["core"] = {
                    "x": [
                        scour_x1,
                        scour_x2,
                        under_x2,
                        under_x3,
                        under_x4,
                        under_x5,
                        scour_x1,
                    ],
                    "y": [0, t_scour, t_scour, under_y3, under_y4, 0, 0],
                }

            # add the coordinates of the toe
            coordinates["toe"] = {
                "x": [toe_x1, toe_x2, toe_x3, toe_x4, toe_x1],
                "y": [toe_low, toe_top, toe_top, toe_low, toe_low],
            }

        # check structure type: breakwater or revetment. default is breakwater
        # revetment is covered with armour only on sea side
        if self._input_arguments["structure_type"] == "revetment":
            # compute armour layer
            armour_y1 = t_filter + t_underlayer + t_scour
            armour_y2 = height
            armour_y3 = height

            armour_x1 = -0.5 * B - H * (armour_y3 - armour_y1) / V
            armour_x2 = -0.5 * B
            armour_x3 = 0.5 * B
            armour_x4 = 0.5 * B + H * armour_y3 / V

            # compute line between armour and underlayer
            arm_under_y1 = t_filter + t_underlayer + t_scour
            arm_under_y2 = t_filter + t_underlayer + t_scour
            arm_under_y3 = height - t_armour
            arm_under_y4 = height - t_armour

            arm_under_x5 = (
                armour_x4 - H * (t_armour * transform_y) / V - t_armour * transform_x
            )
            arm_under_x4 = arm_under_x5 - H * arm_under_y4 / V
            arm_under_x3 = -arm_under_x4
            arm_under_x2 = -H * (arm_under_y3 - arm_under_y2) / V + arm_under_x3

            # compute lower line of the underlayer
            under_y1 = t_filter + t_scour
            under_y2 = t_filter + t_scour
            under_y3 = height - t_armour - t_underlayer
            under_y4 = height - t_armour - t_underlayer

            under_x5 = (
                arm_under_x5
                - H * (t_underlayer * transform_y) / V
                - t_underlayer * transform_x
            )
            under_x4 = under_x5 - H * under_y4 / V
            under_x3 = -under_x4
            under_x2 = -H * (under_y3 - under_y2) / V + under_x3

            # compute the toe
            Dn50 = structure["toe"]["class Dn50"]

            # check if armour layer is made out of rock
            # as there is a different toe structure for rock and armour units
            if self._input_arguments["armour"] == "Rock":
                # compute point where armour layer intersect with the toe
                x = (abs(arm_under_x2 - armour_x1) * V_toe / H_toe) / (
                    V / H + V_toe / H_toe
                )
                y = abs(arm_under_x2 - armour_x1) * V * V_toe / (H * V_toe + V * H_toe)

                # determine height of the toe
                htoe = np.ceil(y / Dn50) * Dn50

                toe_low = t_underlayer + t_filter + t_scour
                toe_top = toe_low + htoe

                toe_x4 = arm_under_x2
                toe_x3 = toe_x4 - H_toe * htoe / V_toe
                toe_x2 = toe_x3 - self.B_toe
                toe_x1 = toe_x2 - H_toe * htoe / V_toe

                # change first points of the armour layer
                # so that the armour layer starts at the intersection
                armour_x1 = armour_x1 + x
                armour_y1 = armour_y1 + y

            else:
                # armour units
                htoe = np.ceil(t_armour / Dn50) * Dn50

                toe_low = t_underlayer + t_filter + t_scour
                toe_top = toe_low + htoe

                toe_x4 = armour_x1
                toe_x3 = armour_x1 + H * htoe / V
                toe_x2 = toe_x3 - self.B_toe
                toe_x1 = toe_x2 - H_toe * htoe / V_toe

            # check if there is a filter layer
            if t_filter != 0:
                # set points of end of the layers
                arm_under_x1 = toe_x1 - 3 * structure["underlayer"]["class Dn50"]
                arm_under_x0 = arm_under_x1 - H * t_underlayer / V
                arm_under_y0 = t_filter

                # compute the lower line of the filter layer
                filter_y3 = height - t_armour - t_underlayer - t_filter
                filter_y4 = height - t_armour - t_underlayer - t_filter

                filter_x5 = (
                    under_x5 - H * (t_filter * transform_y) / V - t_filter * transform_x
                )
                filter_x4 = filter_x5 - H * filter_y4 / V
                filter_x3 = -filter_x4
                filter_x2 = -H * filter_y3 / V + filter_x3
                filter_x1 = arm_under_x0 - self.width_scour
                filter_x0 = filter_x1 - t_filter * H / V

            else:
                # no filter layer
                arm_under_x1 = toe_x1 - 3 * structure["underlayer"]["class Dn50"]
                arm_under_x0 = arm_under_x1 - H * t_underlayer / V
                arm_under_y0 = t_scour

                # add scour protection
                scour_x2 = arm_under_x0 - self.width_scour
                scour_x1 = scour_x2 - t_scour * H / V

            # add lines to the coordinates
            # are added from left to right and back
            coordinates["armour"] = {
                "x": [
                    armour_x1,
                    armour_x2,
                    under_x4,
                    under_x4,
                    arm_under_x3,
                    arm_under_x2,
                    armour_x1,
                ],
                "y": [
                    armour_y1,
                    armour_y2,
                    armour_y3,
                    arm_under_y3,
                    arm_under_y3,
                    arm_under_y2,
                    armour_y1,
                ],
            }

            coordinates["underlayer"] = {
                "x": [
                    arm_under_x0,
                    arm_under_x1,
                    arm_under_x2,
                    arm_under_x3,
                    under_x4,
                    under_x4,
                    under_x3,
                    under_x2,
                    arm_under_x0,
                ],
                "y": [
                    arm_under_y0,
                    arm_under_y1,
                    arm_under_y2,
                    arm_under_y3,
                    arm_under_y4,
                    under_y4,
                    under_y3,
                    under_y2,
                    arm_under_y0,
                ],
            }

            # check if there is a filter to add to coordinates
            if t_filter != 0:
                # add filter to coordinates

                coordinates["filter layer"] = {
                    "x": [
                        filter_x0,
                        filter_x1,
                        under_x2,
                        under_x3,
                        under_x4,
                        under_x5,
                        filter_x5,
                        filter_x4,
                        filter_x3,
                        filter_x2,
                        filter_x0,
                    ],
                    "y": [
                        0,
                        t_filter,
                        under_y2,
                        under_y3,
                        under_y4,
                        0,
                        0,
                        filter_y4,
                        filter_y3,
                        0,
                        0,
                    ],
                }

                # add core to coordinates
                coordinates["core"] = {
                    "x": [filter_x2, filter_x3, filter_x4, filter_x5, filter_x2],
                    "y": [0, filter_y3, filter_y4, 0, 0],
                }
            else:
                coordinates["core"] = {
                    "x": [
                        scour_x1,
                        scour_x2,
                        under_x2,
                        under_x3,
                        under_x4,
                        under_x5,
                        scour_x1,
                    ],
                    "y": [0, t_scour, t_scour, under_y3, under_y4, 0, 0],
                }

            # add the coordinates of the toe
            coordinates["toe"] = {
                "x": [toe_x1, toe_x2, toe_x3, toe_x4, toe_x1],
                "y": [toe_low, toe_top, toe_top, toe_low, toe_low],
            }
        # return the coordinates of the specified variants
        return coordinates

    @staticmethod
    def intersect(A, B, C, D):
        try:
            line1 = LineString([Point(A), Point(B)])
            line2 = LineString([Point(C), Point(D)])

            int_pt = line1.intersection(line2)
            return int_pt.x, int_pt.y

        except:
            return None

    @staticmethod
    def GaussianA(x, y):
        A = 0.5 * np.abs(np.dot(x, np.roll(y, 1)) - np.dot(y, np.roll(x, 1)))
        return A

    @staticmethod
    def clockwise(x, y):
        x = np.array(x)
        y = np.array(y)
        if any(x[x < 0]):
            x += abs(min(x)) + 10
        coords = list(zip(x, y))
        center = tuple(
            map(
                operator.truediv,
                reduce(lambda x, y: map(operator.add, x, y), coords),
                [len(coords)] * 2,
            )
        )
        xy_tup = sorted(
            coords,
            key=lambda coord: (
                -135
                - math.degrees(
                    math.atan2(*tuple(map(operator.sub, coord, center))[::-1])
                )
            )
            % 360,
        )
        x, y = list(zip(*xy_tup))
        return x, y

    def divide_cross_section(self, variantID):

        """
        compute the area of a layer for all it's depth ranges

        Parameters
        ----------
        variantID : str
            identifier of the variant, see :py:attr:`variantIDs` for a
            list of all generated variants.

        Returns
        -------
        dict
            coordinates of all layers and the area within certain depth ranges
        """
        depth_area = self._layers(variantID)
        self._layers(variantID)

        for layer, coord in depth_area.items():

            depth_area[layer]["Area_yrange"] = {}

            x_lst = coord["x"]
            y_lst = coord["y"]

            # Four maximum y. armour, underlayer and filter have a gap in the middle (where the core is) but not above ymax4
            ymax4 = min(sorted(y_lst)[-4:])

            # Create a range list in which we will search for the area's
            n1, n2 = math.ceil(min(y_lst)), math.floor(max(y_lst) + 1)
            range_lst = list(range(n1, n2))
            if len(range_lst) == 1:
                range_lst = [n1, n1]

            xl = coord["x"].copy()
            yl = coord["y"].copy()
            k = 1
            for i in range(len(y_lst) - 1):
                for j in range(len(range_lst)):
                    cor = self.intersect(
                        (x_lst[i], y_lst[i]),
                        (x_lst[i + 1], y_lst[i + 1]),
                        (min(x_lst), range_lst[j]),
                        (max(x_lst), range_lst[j]),
                    )
                    # if there is an intersection cor is not None
                    if cor != None:
                        x, y = cor

                        xl.insert(i + k, x)
                        yl.insert(i + k, y)
                        k += 1

            # Create a range including the minimum and the maximum
            y_set = list(set(yl))
            y_set.remove(min(yl))
            y_set.remove(max(yl))
            y_set = list(set([np.round(item, 0) for item in y_set]))
            y_set.insert(0, min(yl))
            y_set.append(max(yl))
            y_set = list(set(y_set))

            xl, yl = np.array(xl), np.array(yl)

            for i in range(len(y_set) - 1):
                r1, r2 = y_set[i], y_set[i + 1]

                # get only the x and y within an y range
                yl2 = yl[(yl >= r1) & (yl <= r2)]
                xl2 = xl[(yl >= r1) & (yl <= r2)]

                A = 0
                if layer == "armour" or layer == "underlayer" or layer == "filter":
                    # See ymax4 variable why we do this. Split the area or not... (armour etc has an unfilled piece in the middle)
                    if not any(yl2 >= ymax4):
                        xl2l, xl2r = xl2[xl2 <= 0], xl2[xl2 > 0]
                        yl2l, yl2r = yl2[xl2 <= 0], yl2[xl2 > 0]
                        Al, Ar = 0, 0
                        if len(xl2l) > 0:
                            xl2l, yl2l = self.clockwise(xl2l, yl2l)
                            Al = self.GaussianA(xl2l, yl2l)
                        if len(xl2r) > 0:
                            xl2r, yl2r = self.clockwise(xl2r, yl2r)
                            Ar = self.GaussianA(xl2r, yl2r)
                            A = Al + Ar
                    else:
                        if len(xl2) > 0:
                            xl2, yl2 = self.clockwise(xl2, yl2)
                            A = self.GaussianA(xl2, yl2)
                else:
                    if len(xl2) > 0:
                        xl2, yl2 = self.clockwise(xl2, yl2)
                        A = self.GaussianA(xl2, yl2)

                depth_area[layer]["Area_yrange"][f"{r1}-{r2}"] = A

        return depth_area

    def _cost(
<<<<<<< HEAD
        self, *variants, type, equipment, core_price, unit_price, transport_cost, output="variant"
=======
        self, *variants, type, unit_price, transport_cost, output="variant"
>>>>>>> 9dbfae3b
    ):
        """Compute the cost for either the material or CO2 footprint per meter for each variant

        Method to compute the cost of each generated variant, the cost
        is computed per meter

        Parameters
        ----------
        *variants : str
            IDs of the variants to plot, see :py:attr:`variantIDs` for
            a list of all generated variants. If 'all' is in the
            arguments, all variants will be plotted.
        type: {'Material, 'CO2'}
            Indicate whether the costs are calculated for the material or the CO2
<<<<<<< HEAD
        equipment: lst
            list of equipment out of Equipment class
        core_price : float
            cost of the core material per m³
=======
>>>>>>> 9dbfae3b
        unit_price : float
            the cost of an armour unit per m³
        transport_cost : float
            the cost to transport a m³ of rock from the quarry to the
            project location
        output : {variant, layer, average}
            format of the output dict, variant returns the total cost
            of each variant, layer the cost of each layer for each
            variant and average returns the average cost.

        Returns
        -------
        dict
            the cost

        Raises
        ------
        RockGradingError
            if no pricing is included in the given RockGrading
        """
        # check if transport cost have been given
        if transport_cost is None:
            # no cost thus set cost to zero
            transport_cost = 0

        # validate variants
        variants = self._validate_variant(variants)

        # get the grading, and check if the cost has been added
        Grading = self._input_arguments["Grading"]



        dictvar = None

        # Is the cost computation for Material or CO2 footprint. Set a new dictionary key in the grading dictionary
        if type == "Material":
            dictvar = "material_price"

        elif type == "CO2":
            dictvar = "CO2_price"

        else:
            raise KeyError('Give Material or CO2 as input for the argument "type"')

        if dictvar in Grading[list(Grading.grading.keys())[0]]:
            # pricing has been added
            pass
        else:
            # pricing has not been added, raise error
            raise RockGradingError("There is no pricing in the RockGrading")

        # set empty dict to store the output in
        cost = {}

        # iterate over the generated variants
        for id in variants:
            # get the areas and structure of the variants
            areas = self.area(id)
            structure = self.get_variant(id)
            depth_area = self.divide_cross_section(id)

            # iterate over the layers to price each layer
            variant_price = {}
            for layer, area in areas.items():
<<<<<<< HEAD
                for equip in equipment:
                    if layer is "core" and 'core' in equip.design_type:
                        # core is not included in the structure dict
                        for key, value in depth_area.items():
                            start_lay, end_lay = int(key.split('-')[0]), int(key.split('-')[0])
                            if isinstance(equip, Vessel):
                                if (equip.max_depth > end_lay) and (equip.shallow_rech <= end_lay <= equip.deep_reach):
                                    # price = (core_price + transport_cost) * self._input_arguments[
                                    #     "Dn50_core"
                                    # ]
                                    price = 0

                    elif (
                        self._input_arguments["armour"] is not "Rock" and layer is "armour" and 'armour' in equip.design_type
                    ):
                        # concrete armour units
                        price = area * unit_price

                    else:
                        # layer of the breakwater
                        rock_class = structure[layer]["class"]
=======
                if layer == "core":
                    # get the class of the core and then the price, error if no grading available
                    core_class = self.Grading.get_class(self.Dn50_core)
                    core_price = self.Grading.grading[core_class][dictvar]

                    price = (core_price + transport_cost) * self._input_arguments[
                        "Dn50_core"
                    ]

                elif (
                    self._input_arguments["armour"] != "Rock" and layer == "armour"
                ):
                        rho_c = self.rho
                        armour_class = str(int(self.structure['armour']['class'] * rho_c / 1000)) + 't'

                        #  Or maybe better to create a function with calculates the area below a certain location
                        # V, H = self._input_arguments["slope"]
                        # y = self._layers(id)['armour']['y']
                        # depth = np.array(y) - installation_depth


                        for key, value in unit_price.items():
                            try:
                                if armour_class == key.split('_')[1]:
                                    price = area * value

                            except:
                                return NotSupportedError('Make sure the unit price dict looks as follows: code_mass : price (1140x22_22t: 50)')

                else:
                    # layer of the breakwater![](../../../../AppData/Local/Temp/download.png)
                    rock_class = structure[layer]["class"]
>>>>>>> 9dbfae3b

                        # get the price per meter
                        price = (Grading[rock_class][dictvar] + transport_cost) * area

                    # add to dict
                    variant_price[layer] = np.round(price, 2)

            # add to cost dict
            if output == "variant" or output == "average":
                # add total cost of all layers
                cost[id] = np.round(np.sum(list(variant_price.values())), 2)
            elif output == "layer":
                # add the cost of each layer
                cost[id] = variant_price
            else:
                # invalid input
                raise NotSupportedError(
                    (
                        f"Cost can't be exported as {output}, must be variant, "
                        "layer or average"
                    )
                )

        # check if average must be computed
        if output == "average":
            # compute average cost
            cost = {"average": np.round(np.average(list(cost.values())), 2)}

            # check if the cost have only been computed for 1 variant
            if len(variants) == 1:
                # print user_warning and change key into variant
                cost[variants[0]] = cost.pop("average")
                user_warning(
                    (
                        "Computing the average for one variantID, changed key "
                        "average in dict with the specified variantID"
                    )
                )

        return cost

    def get_variant(self, variantID):
        """Get the dimensions for the specified variant

        Parameters
        ----------
        variantID : str
            identifier of the variant, see :py:attr:`variantIDs` for a
            list of all generated variants.

        Returns
        -------
        dict
            Parameters and values (Dn50, Rock class) for one variant

        Raises
        ------
        KeyError
            If there is no variant with the given identifier
        """
        variant = {"armour": {}, "underlayer": {}}
        VariantCount = len(self.variantIDs)


        if variantID in self.variantIDs:
            if variantID == "a":
                key_u = 0
                key_f = 0
            elif variantID == "b":
                if VariantCount == 4:
                    key_u = 0
                    key_f = 1
                elif "filter layer" in self.structure:
                    key_f = 1
                    if VariantCount == 2:
                        key_u = 0
                    else:
                        key_u = 1
                elif VariantCount == 2:
                    key_u = 1
            elif variantID == "c":
                key_u = 1
                if VariantCount >= 3:
                    key_f = 2
            elif variantID == "d":
                key_u = 1
                key_f = 3
        else:
            raise KeyError(
                f"Variant with ID = {variantID} is not a variant, "
                f"generated variants are: {self.variantIDs}"
            )

        # add armour layer
        variant["armour"] = self.structure["armour"]

        # add underlayer
        underlayer = self.structure["underlayer"]

        for param in underlayer:
            if param == "state" or param == "layers":
                variant["underlayer"][param] = underlayer[param]
            else:
                variant["underlayer"][param] = underlayer[param][key_u]

        # add filter layer
        if "filter layer" in self.structure:
            filter_layer = self.structure["filter layer"]
            variant["filter layer"] = {}
            for i, param in enumerate(filter_layer):
                # check because values of these are not list
                if param == "state" or param == "layers":
                    # no need to use key_f, because constant for all
                    variant["filter layer"][param] = filter_layer[param]
                else:
                    # param is list and thus use key_f to get correct value
                    variant["filter layer"][param] = filter_layer[param][key_f]

            # check if valid filter layer or all None
            # slice because last two are state and layers
            sliced_values = list(variant["filter layer"].values())[:-2]
            if not any(sliced_values):
                # all values are None, thus delete filter layer
                del variant["filter layer"]

        # add toe
        if "toe" in self.structure:
            variant["toe"] = self.structure["toe"]

        return variant

    def plot(self, *variants, wlev=None, save_name=None):
        """Plot the cross section of the specified breakwater(s)

        Parameters
        ----------
        *variants : str
            IDs of the variants to plot, see :py:attr:`variantIDs` for
            a list of all generated variants. If 'all' is in the
            arguments, all variants will be plotted.
        wlev : str, optional, default: None
            label of the :py:class:`LimitState` from which the water
            level will be plotted. If no value is specified the water
            level from the normative limit state is used, which is the
            normative LimitState from the crest freeboard computation.
        save_name : str, optional, default: None
            if given the cross section is not shown but saved with the
            given name

        Raises
        ------
        InputError
            If no variants are specified or if the label of wlev is not
            a valid label of a :py:class:`LimitState`
        KeyError
            If there is no variant with the given identifier
        """
        # validate variants
        variants = self._validate_variant(variants)

        if wlev is None:
            wlev = self._state_overtopping
        else:
            for i, LimitState in enumerate(self._LimitStates):
                if LimitState.label == wlev:
                    wlev = i
                    break

        # check if wlev has been changed from LimitState label into index
        if isinstance(wlev, str):
            # wlev is still a string so not changed, which means that
            # the specified wlev is not a specified LimitState
            raise InputError("There is no LimitState with the given label")

        V, H = self._input_arguments["slope"]

        plt.figure(figsize=(10, 5))

        for i, id in enumerate(variants):
            # set subplot
            if len(variants) == 2:
                plt.subplot(1, 2, i + 1)
            elif len(variants) >= 3:
                plt.subplot(2, 2, i + 1)

            # get the coordinates
            coordinates = self._layers(id)

            # set xlim_max and xlim_min variable
            xlim_max, xlim_min = 0, 0

            # plot lines

            for layer, lines in coordinates.items():
                plt.plot(lines["x"], lines["y"], color="k")

                # check largest value for xlim
                if np.max(lines["x"]) >= xlim_max:
                    # set max as xlim_max
                    xlim_max = np.max(lines["x"])

                # check smallest value for xlim
                if np.min(lines["x"]) <= xlim_min:
                    # set min as xlim_min
                    xlim_min = np.min(lines["x"])

            # bottom + wlev
            x_wlev_max = 0.5 * self._input_arguments["B"] + H * self.Rc / V

            plt.axhline(y=0, color="k", linewidth=2)
            plt.hlines(
                y=self._LimitStates[wlev].h,
                xmin=xlim_min * 1.2,
                xmax=-x_wlev_max,
                color="b",
            )
            if not self._input_arguments["structure_type"] == "revetment":
                plt.hlines(
                    y=self._LimitStates[wlev].h,
                    xmin=x_wlev_max,
                    xmax=xlim_max * 1.2,
                    color="b",
                )

            # set xlim and ylim
            ymax = (self._LimitStates[self._state_overtopping].h + self.Rc) * 1.2
            plt.xlim(xlim_min * 1.2, xlim_max * 1.2)
            plt.ylim(-0.5, ymax)

            # add title to the plot
            if save_name is None:
                if isinstance(self.id, int):
                    title = "Cross section of rubble mound breakwater " f"{self.id}{id}"
                else:
                    title = f"Cross section of rubble mound breakwater {id}"
            else:
                name = save_name.split("/")[-1]
                title = f"Cross section of {name}"

            plt.title(title)

            plt.gca().set_aspect("equal", adjustable="box")
            plt.grid()

        plt.tight_layout()

        if save_name is not None:
            plt.savefig(f"{save_name}.png")
            plt.close()
        else:
            plt.show()

    def print_variant(self, *variants, decimals=3):
        """Print the details for the specified variant(s)

        This method will print the computed Dn50, rock class, average
        Dn50 of the class, normative LimitState for all layers and
        specified variants.

        Parameters
        ----------
        *variants : str
            IDs of the variants to plot, see :py:attr:`variantIDs` for
            a list of all generated variants. If 'all' is in the
            arguments, all variants will be plotted.
        decimals : int, optional, default: 3
            number of decimal places to round to

        Raises
        ------
        InputError
            If no arguments are specified
        KeyError
            If there is no variant with the given identifier
        """
        # validate variants
        variants = self._validate_variant(variants)

        # loop over the variants
        for id in variants:
            variant = self.get_variant(id)

            # set the name of the table
            if isinstance(self.id, int):
                table_name = f"  Variant {self.id}{id}"
            else:
                table_name = f"  Variant {id}"
            print(table_name)
            table = []

            # iterate over the layers
            for i, (layer, dimensions) in enumerate(variant.items()):
                if i == 0:
                    # set headers of the table
                    headers = list(dimensions.keys())
                    headers.insert(0, "Layer")
                # add empty list for each row (layer)
                table.append([])
                table[i].append(layer)
                table[i].extend(dimensions.values())
                # print the label of the LimitState instead of the index
                state = dimensions["state"]
                index_state = headers.index("state")
                if isinstance(table[i][index_state], int):
                    table[i][index_state] = self._LimitStates[state].label

            print(
                tabulate(table, headers, tablefmt="github", floatfmt=(f".{decimals}f"))
            )
            print("")
            print(
                f"Rc = {np.round(self.Rc, decimals=decimals)} m, designed "
                f"with {self._LimitStates[self._state_overtopping].label} "
                "limit state"
            )
            print("\n")

    def print_logger(self, level="warnings"):
        """Print messages and warnings from the logger

        Parameters
        ----------
        msg_level : {'info', 'warnings'}, optional, default: 'warnings'
            specify print level, highest level is warnings and lowest
            level is info. Note that the info level will also print all
            warnings
        """
        # check if correct input has been given
        if level.lower() not in ["warnings", "info"]:
            raise NotSupportedError(
                f"{level} not implemented, must be info or warnings"
            )

        # print logger
        for type, messages in self.logger.items():
            if level.lower() == "warnings":
                if type == "INFO":
                    continue
            print(f"{type}:")
            if messages:
                for message in messages:
                    print(message)
            else:
                print(f"no {type.lower()} messages in log")
            print()

    def area(self, variantID):
        """Compute the area of all layers

        Method computes the area of each layer using Gauss's area
        formula. Which is given by the following formula:

        .. math::
           \\mathbf{A}=\\frac{1}{2} | \\sum_{i=1}^{n-1} x_{i} y_{i+1}
           +x_{n} y_{1}-\\sum_{i=1}^{n-1} x_{i+1} y_{i}-x_{1} y_{n} |

        Parameters
        ----------
        variantID : str
            identifier of the variant, see :py:attr:`variantIDs` for a
            list of all generated variants.

        Returns
        -------
        dict
            dict with the area of each layer
        """
        # get the coordinates of the layers
        coordinates = self._layers(variantID)

        # iterate over the layers to compute the area
        area = {}
        for layer, coord in coordinates.items():
            # get the x and y coordinates
            x = coord["x"]
            y = coord["y"]

            # use Gauss's area formula
            A = 0.5 * np.abs(np.dot(x, np.roll(y, 1)) - np.dot(y, np.roll(x, 1)))

            # add to area dict
            area[layer] = A

        return area


class RockRubbleMound(RubbleMound):
    """Design a breakwater with Rock as armour layer

    Makes a conceptual design for a conventional rubble mound breakwater
    with rock as the armour layer, for one or several limit states. The
    following computations are performed:

    - The armour layer is designed with the Van der Meer formulas for
      deep and shallow water (van der Meer, 1988; van Gent et al., 2003).
    - The underlayer is designed by using the rules for the underlayer
    - A filter layer is designed if one is needed, depends on
      :py:obj:`Dn50_core`
    - The toe is designed with the toe stability formula of
      Van der Meer (1998).
    - The crest freeboard is computed with the formula from EurOtop
      (2018)
    - The required width of the scour protection with Sumer and Fredsoe
      (2000)
    - If a :py:class:`Soil` is specified, a slip circle analysis is
      performed with :py:class:`Bishop`

    .. note::
       Depending on the input it might be that more rock classes are
       possible for the underlayer (and filter layer). In case the
       upper bound of the underlayer rule results in a different rock
       class as the lower bound, a new variant is generated. See
       :py:attr:`variantIDs` for a list of generated variants.

    .. note::
       The notional permeability, P, in the van der Meer formula is set
       to a constant value of 0.4. This is due to the fact that the
       substructure of the breakwater will always have an underlayer.

    Parameters
    ----------
    slope : tuple
        Slope of the armour layer (V, H). For example a slope of 3V:4H
        is defined as (3, 4)
    slope_foreshore : tuple
        slope of the foreshore (V, H). For example a slope of 1:100 is
        defined as (1, 100)
    rho_w : float
        density of water [kg/m³]
    B : float
        Crest width [m]
    N : int
        Number of incident waves at the toe of the structure [-]
    LimitState : :py:class:`LimitState` or list of :py:class:`LimitState`
        ULS, SLS or another limit state defined with
        :py:class:`LimitState`
    Grading : :py:class:`RockGrading`
        standard rock grading defined in the NEN-EN 13383-1 or a user
        defined rock grading
    Dn50_core : float
        nominal diameter for the stones in the core of the breakwater [m]
    safety : float, optional, default: 1
        safety factor of design (number of standard deviations from the
        mean)
    slope_toe : tuple, optional, default: (2,3)
        slope of the toe
    B_toe : float, optional, default: None
        width of the top of the toe in meters. By default the width of
        toe is taken as 3 * Dn50_toe.
    beta : float, optional, default: 0
        angle between direction of wave approach and a line normal to
        the breakwater (degrees).
    layers : int, optional, default: 2
        number of layers in the armour layer
    layers_underlayer : int, optional, default: 2
        number of layers in the underlayer
    vdm : {min, max, avg}, optional, default: max
        value to return in case both the deep and shallow water formula
        are valid. min for the lowest value, max for the highest value
        and avg for the average value, default is max.
    Soil : :py:class:`Soil`, optional, default: None
        by default Soil is None, which means that the geotechnical checks
        are not performed. By specifying a Soil object, the geotechnical
        checks are automatically performed.
    phi : float, optional, default: 40
        internal friction angle of rock [degrees]
    id : int, optional, default: None
        add a unique id to the breakwater

    Attributes
    ----------
    logger : dict
        dict of warnings and messages
    structure : dict
        dictionary with the computed Dn50, rock class, and average Dn50
        of the rock class for each layer and the toe. This dictionary
        includes all variants, use :py:meth:`get_variant` to get the
        parameters of one specific variant. Alternatively,
        :py:meth:`print_variant` can be used to print the details of
        one, multiple or all variants.
    alpha : float
        slope of the structure in radians
    id : int
        unique id of the breakwater
    variantIDs : list
        list with the IDs of the variants generated for this rubble
        mound breakwater.
    Rc : float
        the crest freeboard of the structure [m]
    width_scour : float
        the required length of the scour protection [m]
    """

    def __init__(
        self,
        slope,
        slope_foreshore,
        rho_w,
        B,
        N,
        LimitState,
        Grading,
        Dn50_core,
        safety=1,
        slope_toe=(2, 3),
        structure_type="breakwater",
        B_toe=None,
        beta=0,
        layers=2,
        layers_underlayer=2,
        vdm="max",
        Soil=None,
        phi=40,
        id=None,
        **kwargs,
    ):
        """See help(RockRubbleMound) for more info"""
        # set logger and structure
        self.logger = {"INFO": [], "WARNING": []}
        self.structure = {}

        # compute angles
        self.alpha = np.arctan(slope[0] / slope[1])
        slope_foreshore = np.arctan(slope_foreshore[0] / slope_foreshore[1])

        # set id and variantIDs
        self.id = id
        self.variantIDs = ["a", "b", "c", "d"]

        # compute relative buoyant density
        delta_rock = (Grading.rho - rho_w) / rho_w

        # set attribute for vandermeer to check validity
        # notional permeability is fixed due to substructure
        self._vandermeer = {"N": N, "P": 0.4, "Delta": delta_rock}

        # convert single LimitState to list if needed
        if isinstance(LimitState, list):
            LimitStates = LimitState
        else:
            LimitStates = [LimitState]

        # set temporary values to check changes
        Dn50, state = 0, 0

        for i, LimitState in enumerate(LimitStates):
            # design armour layer
            Dn50_temp = vandermeer(
                LimitState=LimitState,
                Delta=delta_rock,
                P=0.4,
                N=N,
                alpha=self.alpha,
                slope_foreshore=slope_foreshore,
                val=vdm,
                safety=safety,
                logger=self.logger,
            )

            # check if computed Dn50 of current LimitState is larger
            # than current normative Dn50
            if Dn50_temp > Dn50:
                # if larger the normative Dn50 must be changed
                Dn50 = Dn50_temp
                state = i

        class_armour = Grading.get_class(Dn50)

        # check dn85/dn15 range with rosin_rammler
        M15 = Grading.rosin_rammler(class_=class_armour, y=0.15)
        dn15 = (M15 / Grading.rho) ** (1 / 3)
        M85 = Grading.rosin_rammler(class_=class_armour, y=0.85)
        dn85 = (M85 / Grading.rho) ** (1 / 3)
        self._vandermeer["gradation"] = dn85 / dn15

        class_Dn50 = Grading.get_class_dn50(class_armour)
        self.structure["armour"] = {
            "computed Dn50": Dn50,
            "class": class_armour,
            "class Dn50": class_Dn50,
            "state": state,
            "layers": layers,
        }

        # design underlayer, filter layer and crest height
        super().__init__(
            Dn50=class_Dn50,
            Dn50_core=Dn50_core,
            rho=Grading.rho,
            rho_w=rho_w,
            armour_layer="Rock",
            layers=layers,
            LimitStates=LimitStates,
            Grading=Grading,
            safety=safety,
            layers_underlayer=layers_underlayer,
            slope_toe=slope_toe,
            structure_type=structure_type,
            B_toe=B_toe,
            slope=slope,
            B=B,
            beta=beta,
            id=id,
            Soil=Soil,
            phi=phi,
            **kwargs,
        )

    def __str__(self):
        return (
            f"id.{self.id}: breakwater with rock as armour layer, "
            f"and variants: {self.variantIDs}"
        )

    def cost(self, *variants, type, transport_cost=None, output="variant"):
        """Compute the cost for the material or the CO2 footprint per meter for each variant

        Method to compute the cost of each generated variant, the cost
        is computed per meter. The cost of the rocks must be specified
        in the RockGrading. If transport cost are not included in the
        price of rocks or core_price it can be given with the argument
        transport_cost.

        Parameters
        ----------
        *variants : str
            IDs of the variants to plot, see :py:attr:`variantIDs` for
            a list of all generated variants. If 'all' is in the
            arguments, all variants will be plotted.
        type: {'Material, 'CO2'}
            Indicate whether the costs are calculated for the material or the CO2
        transport_cost : float, optional, default: None
            the cost to transport a m³ of rock from the quarry to the
            project location
        output : {variant, layer, average}
            format of the output dict, variant returns the total cost
            of each variant, layer the cost of each layer for each
            variant and average returns the average cost.

        Returns
        -------
        dict
            the cost

        Raises
        ------
        RockGradingError
            if no pricing is included in the given RockGrading
        """
        # compute the cost of the concept
        cost = self._cost(
            *variants,
<<<<<<< HEAD
            type=type,
            core_price=core_price,
=======
            type= type,
>>>>>>> 9dbfae3b
            unit_price=0,
            transport_cost=transport_cost,
            output=output,
        )

        return cost

    def check_validity(self, decimals=3):
        """Check if the used parameters are within the validity range

        The Van der Meer equations for deep and shallow water are
        empirical equations, meaning that they are based on experiments.
        Therefore, the Van der Meer equations are, strictly speaking,
        only valid if the parameters are within the range of the
        parameters from the experiments. This method prints a table from
        which the validity range, used value and if the parameter is
        within validity range can be read.

        Parameters
        ----------
        decimals : int, optional, default: 3
            number of decimals
        """
        # set table
        headers = ["Parameter    ", "Validity range", "Used value", "in range?"]
        table_vdm, table_toe = [], []

        # get the normative LimitState
        state = self.structure["armour"]["state"]
        state_toe = self.structure["toe"]["state"]
        LimitState = self._LimitStates[state]

        # check the validity ranges of the van der meer formula
        for info in self.logger["INFO"]:
            if LimitState.label in info:
                # msg from the logger with the normative LimitState
                if "vandermeer_deep" in info:
                    # vandermeer_deep was used
                    print(
                        (
                            " Range of validity of parameters in deep water "
                            "formulae by Van der Meer"
                        )
                    )

                    # check the slope of the structure
                    slope = self._input_arguments["slope"]
                    table_vdm.append(
                        ["tan(alpha)", "1:6 - 1:1.5", f"{slope[0]}:{slope[1]}"]
                    )
                    if slope[0] / slope[1] >= 1 / 6 and slope[0] / slope[1] <= 1 / 1.5:
                        table_vdm[0].append("yes")
                    else:
                        table_vdm[0].append("NO")

                    # check the number of waves
                    N = self._vandermeer["N"]
                    table_vdm.append(["N", "< 7500", np.round(N, decimals)])
                    if N < 7500:
                        table_vdm[1].append("yes")
                    else:
                        table_vdm[1].append("NO")

                    # check wave steepness s_om (based on Tm)
                    s_om = LimitState.s(number="mean")
                    table_vdm.append(["s_om", "0.01 - 0.06", np.round(s_om, decimals)])
                    if s_om >= 0.01 and s_om <= 0.06:
                        table_vdm[2].append("yes")
                    else:
                        table_vdm[2].append("NO")

                    # surf_similarity parameter based on Tm
                    xi_m = LimitState.surf_similarity(alpha=self.alpha, number="mean")
                    table_vdm.append(["xi_m", "0.7 - 7", np.round(xi_m, decimals)])
                    if xi_m >= 0.7 and xi_m <= 7:
                        table_vdm[3].append("yes")
                    else:
                        table_vdm[3].append("NO")

                    # delta
                    delta = self._vandermeer["Delta"]
                    table_vdm.append(["Delta", "1 - 2.1", np.round(delta, decimals)])
                    if delta >= 1 and delta <= 2.1:
                        table_vdm[4].append("yes")
                    else:
                        table_vdm[4].append("NO")

                    # relative water depth at the toe
                    Hs = LimitState.get_Hs(definition="H13")
                    h = LimitState.h
                    table_vdm.append(["h/Hs", "> 3", np.round(h / Hs, decimals)])
                    if h / Hs > 3:
                        table_vdm[5].append("yes")
                    else:
                        table_vdm[5].append("NO")

                    # notional permeability
                    P = self._vandermeer["P"]
                    table_vdm.append(["P", "0.1 - 0.6", np.round(P, decimals)])
                    if P >= 0.1 and P <= 0.6:
                        table_vdm[6].append("yes")
                    else:
                        table_vdm[6].append("NO")

                    # armourstone gradation
                    gradation = self._vandermeer["gradation"]
                    table_vdm.append(
                        ["Dn85/Dn15", "< 2.5", np.round(gradation, decimals)]
                    )
                    if gradation < 2.5:
                        table_vdm[7].append("yes")
                    else:
                        table_vdm[7].append("NO")

                    # damage-storm duration ratio
                    Sd = LimitState["Sd"]
                    damage_ratio = Sd / np.sqrt(N)
                    table_vdm.append(
                        ["Sd/sqrt(N)", "< 0.9", np.round(damage_ratio, decimals)]
                    )
                    if damage_ratio < 0.9:
                        table_vdm[8].append("yes")
                    else:
                        table_vdm[8].append("NO")

                    # stability number
                    Dn50 = self.structure["armour"]["computed Dn50"]
                    stability = Hs / (delta * Dn50)
                    table_vdm.append(
                        ["Hs/(Delta*Dn50)", "1 - 4", np.round(stability, decimals)]
                    )
                    if stability >= 1 and stability <= 4:
                        table_vdm[9].append("yes")
                    else:
                        table_vdm[9].append("NO")

                    # damage level parameter
                    table_vdm.append(["Sd", "1 - 20", np.round(Sd, decimals)])
                    if Sd > 1 and Sd < 30:
                        table_vdm[10].append("yes")
                    else:
                        table_vdm[10].append("NO")

                elif "vandermeer_shallow" in info:
                    # vandermeer_shallow was used
                    print(
                        (
                            " Range of validity of parameters in shallow water "
                            "formulae by Van der Meer"
                        )
                    )

                    # check the slope of the structure
                    slope = self._input_arguments["slope"]
                    table_vdm.append(
                        ["tan(alpha)", "1:4 - 1:2", f"{slope[0]}:{slope[1]}"]
                    )
                    if slope[0] / slope[1] >= 1 / 4 and slope[0] / slope[1] <= 1 / 2:
                        table_vdm[0].append("yes")
                    else:
                        table_vdm[0].append("NO")

                    # check the number of waves
                    N = self._vandermeer["N"]
                    table_vdm.append(["N", "< 3000", np.round(N, decimals)])
                    if N < 3000:
                        table_vdm[1].append("yes")
                    else:
                        table_vdm[1].append("NO")

                    # check wave steepness s_om (based on Tm)
                    s_om = LimitState.s(number="mean")
                    table_vdm.append(["s_om", "0.01 - 0.06", np.round(s_om, decimals)])
                    if s_om >= 0.01 and s_om <= 0.06:
                        table_vdm[2].append("yes")
                    else:
                        table_vdm[2].append("NO")

                    # surf_similarity parameter based on Tm
                    xi_m = LimitState.surf_similarity(alpha=self.alpha, number="mean")
                    table_vdm.append(["xi_m", "1 - 5", np.round(xi_m, decimals)])
                    if xi_m >= 1 and xi_m <= 5:
                        table_vdm[3].append("yes")
                    else:
                        table_vdm[3].append("NO")

                    # surf_similarity parameter based on Tm-1.0
                    xi_m_min_1 = LimitState.surf_similarity(
                        alpha=self.alpha, number="spectral"
                    )
                    table_vdm.append(
                        ["xi_m_min_1", "1.3 - 6.5", np.round(xi_m_min_1, decimals)]
                    )
                    if xi_m_min_1 >= 1.3 and xi_m_min_1 <= 6.5:
                        table_vdm[4].append("yes")
                    else:
                        table_vdm[4].append("NO")

                    # wave height ratio
                    Hs = LimitState.get_Hs(definition="H13")
                    wave_ratio = LimitState["H2_per"] / Hs
                    table_vdm.append(
                        ["H2%/Hs", "1.2 - 1.4", np.round(wave_ratio, decimals)]
                    )
                    if wave_ratio >= 1.2 and wave_ratio <= 1.4:
                        table_vdm[5].append("yes")
                    else:
                        table_vdm[5].append("NO")

                    # Deep-water wave height ratio
                    h = LimitState.h
                    table_vdm.append(["Ho/h", "0.25 - 1.5"])
                    try:
                        deep_water_ratio = LimitState["Ho"] / h
                        table_vdm[6].append(np.round(deep_water_ratio, decimals))
                        if deep_water_ratio >= 0.25 and deep_water_ratio <= 1.5:
                            table_vdm[6].append("yes")
                        else:
                            table_vdm[6].append("NO")
                    except KeyError:
                        table_vdm[6].append(f"Ho not in {LimitState.label}")

                    # armourstone gradation
                    gradation = self._vandermeer["gradation"]
                    table_vdm.append(
                        ["Dn85/Dn15", "1.4 - 2.0", np.round(gradation, decimals)]
                    )
                    if gradation >= 1.4 and gradation <= 2:
                        table_vdm[7].append("yes")
                    else:
                        table_vdm[7].append("NO")

                    # core material - armour ratio
                    Dn50 = self.structure["armour"]["computed Dn50"]
                    Dn50_core = self._input_arguments["Dn50_core"]
                    ratio_core = Dn50_core / Dn50
                    table_vdm.append(
                        ["Dn50-core/Dn50", "0 - 0.3", np.round(ratio_core, decimals)]
                    )
                    if ratio_core <= 0.3:
                        table_vdm[8].append("yes")
                    else:
                        table_vdm[8].append("NO")

                    # stability number
                    delta = self._vandermeer["Delta"]
                    stability = Hs / (delta * Dn50)
                    table_vdm.append(
                        ["Hs/(Delta*Dn50)", "0.5 - 4.5", np.round(stability, decimals)]
                    )
                    if stability >= 0.5 and stability <= 4.5:
                        table_vdm[9].append("yes")
                    else:
                        table_vdm[9].append("NO")

                    # damage level parameter
                    Sd = LimitState["Sd"]
                    table_vdm.append(["Sd", "< 30", Sd])
                    if Sd < 30:
                        table_vdm[10].append("yes")
                    else:
                        table_vdm[10].append("NO")

        # check validity ranges of toe formula
        # check ratio water depth above toe over water depth
        Dn50_toe = self.structure["toe"]["computed Dn50"]
        htoe = np.ceil(self._estimate_htoe() / Dn50_toe) * Dn50_toe
        ht = h - htoe

        ratio_depth_toe = ht / h
        table_toe.append(["ht/h", "0.4 - 0.9", np.round(ratio_depth_toe, decimals)])
        if ratio_depth_toe >= 0.4 and ratio_depth_toe <= 0.9:
            table_toe[0].append("yes")
        else:
            table_toe[0].append("NO")

        # ratio ht over Dn50 of the toe
        ratio_dn = ht / Dn50_toe
        table_toe.append(["ht/Dn50", "3 - 25", np.round(ratio_dn, decimals)])
        if ratio_dn >= 3 and ratio_dn <= 25:
            table_toe[1].append("yes")
        else:
            table_toe[1].append("NO")

        # print the table
        print(tabulate(table_vdm, headers, tablefmt="github"))
        print()
        print(" Range of validity of parameters in toe formula")
        print(tabulate(table_toe, headers, tablefmt="github"))


class ConcreteRubbleMound(RubbleMound):
    """Design a breakwater with concrete armour units as armour layer

    Makes a conceptual design for a conventional rubble mound breakwater
    with armour units as the armour layer, for one or several limit
    states. The following computations are performed:

    - The armour layer is designed with the Hudson formula (Hudson, 1959),
      with :math:`H_{1/3}` as wave height, in accordance with the design
      guidelines for Xbloc and XblocPlus (Delta Marine Consultants, 2018).
    - The underlayer is designed by using the rules for the underlayer
    - A filter layer is designed if one is needed, depends on
      :py:obj:`Dn50_core`
    - The toe is designed with the toe stability formula of
      Van der Meer (1998).
    - The crest freeboard is computed with the formula from EurOtop
      (2018)
    - The required width of the scour protection with Sumer and Fredsoe
      (2000)
    - If a :py:class:`Soil` is specified, a slip circle analysis is
      performed with :py:class:`Bishop`

    .. note::
       Depending on the input it might be that more rock classes are
       possible for the underlayer (and filter layer). In case the
       upper bound of the underlayer rule results in a different rock
       class as the lower bound, a new variant is generated. See
       :py:attr:`variantIDs` for a list of generated variants.

    .. warning::
       Currently only the rules for the underlayer of Rock, Xbloc and
       XblocPlus have been implemented. However, it is possible to
       design with another type of armour units. In this case the filter
       rule must manually be set to Rock, Xbloc or XblocPlus.

    Parameters
    ----------
    slope : tuple
        Slope of the armour layer (V, H). For example a slope of 3V:4H
        is defined as (3, 4)
    slope_foreshore : tuple
        slope of the foreshore (V, H). For example a slope of 1:100 is
        defined as (1, 100)
    B : float
        Crest width [m]
    rho_w : float
        density of water [kg/m³]
    LimitState : :py:class:`LimitState` or list of :py:class:`LimitState`
        ULS, SLS or another limit state defined with
        :py:class:`LimitState`
    ArmourUnit : obj
        armour unit class which inherits from :py:class:`ConcreteArmour`,
        for instance :py:class:`Xbloc` or :py:class:`XblocPlus`
    Grading : :py:class:`RockGrading`
        standard rock grading defined in the NEN-EN 13383-1 or a user
        defined rock grading
    Dn50_core : float
        nominal diameter for the stones in the core of the breakwater [m]
    safety : float, optional, default: 1
        safety factor of design (number of standard deviations from the
        mean)
    slope_toe : tuple, optional, default: (2,3)
        slope of the toe
    B_toe : float, optional, default: None
        width of the top of the toe in meters. By default the width of
        toe is taken as 3 * Dn50_toe.
    beta : float, optional, default: 0
        angle between direction of wave approach and a line normal to
        the breakwater (degrees).
    layers : int, optional, default: 1
        number of layers in the armour layer
    layers_underlayer : int, optional, default: 2
        number of layers in the underlayer
    filter_rule : {'Rock', 'Xbloc', 'XblocPlus'}, optional, default: None
        filter rule to use for the substructure of the breakwater, for
        Rock, Xbloc and XblocPlus the correct filter rule is
        automatically selected. In case another type of armour layer is
        used one of these filter rules must be chosen.
    Soil : :py:class:`Soil`, optional, default: None
        by default Soil is None, which means that the geotechnical checks
        are not performed. By specifying a Soil object, the geotechnical
        checks are automatically performed.
    phi : float, optional, default: 40
        internal friction angle of rock [degrees]
    id : int, optional, default: None
        add a unique id to the breakwater

    Attributes
    ----------
    logger : dict
        dict of warnings and messages
    structure : dict
        dictionary with the computed Dn50, rock class, and average Dn50
        of the rock class for each layer and the toe. This dictionary
        includes all variants, use :py:meth:`get_variant` to get the
        parameters of one specific variant. Alternatively,
        :py:meth:`print_variant` can be used to print the details of
        one, multiple or all variants.
    alpha : float
        slope of the structure in radians
    id : int
        unique id of the breakwater
    variantIDs : list
        list with the IDs of the variants generated for this rubble
        mound breakwater.
    Rc : float
        the crest freeboard of the structure [m]
    width_scour : float
        the required length of the scour protection [m]
    """

    def __init__(
        self,
        slope,
        slope_foreshore,
        B,
        rho_w,
        LimitState,
        ArmourUnit,
        Grading,
        Dn50_core,
        safety=1,
        slope_toe=(2, 3),
        structure_type="breakwater",
        B_toe=None,
        beta=0,
        layers=1,
        layers_underlayer=2,
        filter_rule=None,
        Soil=None,
        phi=40,
        id=None,
        **kwargs,
    ):
        """See help(ConcreteRubbleMound) for more info"""
        # set logger and structure
        self.logger = {"INFO": [], "WARNING": []}
        self.structure = {}

        # Density
        self.rho = ArmourUnit.rho

        # compute angles
        self.alpha = np.arctan(slope[0] / slope[1])
        slope_foreshore = np.arctan(slope_foreshore[0] / slope_foreshore[1])

        # compute relative buoyant density
        self.id = id
        self.variantIDs = ["a", "b", "c", "d"]

        # compute relative buoyant density
        delta_armour = (ArmourUnit.rho - rho_w) / rho_w

        # convert single LimitState to list if needed
        if isinstance(LimitState, list):
            LimitStates = LimitState
        else:
            LimitStates = [LimitState]

        # determine the type of armour layer
        armour_layer = ArmourUnit.name
        if armour_layer in ["Xbloc", "XblocPlus"]:
            # the formula for Xbloc and XblocPlus is based on the
            # Hudson formula with a fixed slope of 3:4
            angle = np.arctan(3 / 4)
            filter_rule = armour_layer
        else:
            angle = self.alpha

        # raise error if no filter rule is specified
        if filter_rule is None:
            supported_rules = ", ".join(substructure._supported_armour_layers())
            raise NotSupportedError(
                (
                    f"Filter rule for {armour_layer} is not implemented, set "
                    f"filter rule to use with filter_rule to {supported_rules}"
                )
            )

        # set temporary values to check changes
        dn, state = 0, 0

        for i, LimitState in enumerate(LimitStates):
            # unpack Hydraulic Conditions
            Hs = LimitState.get_Hs(definition="H13")

            # design armour layer
            dn_temp = hudson(H=Hs, Kd=ArmourUnit.kd, Delta=delta_armour, alpha=angle)

            # check if computed Dn50 of current LimitState is larger
            # than current normative Dn50
            if dn_temp > dn:
                # if larger the normative Dn50 must be changed
                dn = dn_temp
                state = i

        V_required = ArmourUnit.get_class(dn)

        self.structure["armour"] = {
            "computed Dn50": dn,
            "class": V_required,
            "class Dn50": V_required ** (1 / 3),
            "state": state,
            "layers": layers,
        }

        # design underlayer, filter layer and crest height
        super().__init__(
            Dn50=V_required ** (1 / 3),
            Dn50_core=Dn50_core,
            rho=ArmourUnit.rho,
            rho_w=rho_w,
            armour_layer=armour_layer,
            layers=layers,
            LimitStates=LimitStates,
            Grading=Grading,
            safety=safety,
            layers_underlayer=layers_underlayer,
            slope_toe=slope_toe,
            structure_type=structure_type,
            B_toe=B_toe,
            slope=slope,
            B=B,
            beta=beta,
            id=id,
            filter_rule=filter_rule,
            Soil=Soil,
            phi=phi,
            **kwargs,
        )

        # check if a correction factor must be applied for Xbloc or
        # XblocPlus (DMC design guidelines for Xbloc and XblocPlus)
        correction = getattr(ArmourUnit, "correction_factor", None)
        if callable(correction):
            # make dict to pass to method correction_factor
            params = {
                "Hs": LimitStates[state].get_Hs("H13"),
                "h": LimitStates[state].h,
                "Rc": self.Rc,
                "occurrence_hs": False,
                "slope": self.alpha,
                "slope_foreshore": slope_foreshore,
                "permeability": "permeable",
                "Dn": dn,
                "layers": layers,
                "B": B,
                "beta": beta,
            }

            correction_factor = ArmourUnit.correction_factor(
                logger=self.logger, **params
            )

        else:
            self.logger["INFO"].append(
                "Given ArmourUnit did not have a method to compute a "
                "correction factor. See documentation how to define a method "
                "to compute a correction factor for a custom armour unit"
            )

            correction_factor = 1.0

        # check if a correction factor must be applied
        if correction_factor != 1:
            new_dn = correction_factor ** (1 / 3) * dn

            # replave values in structure with new ones for armour
            new_class = ArmourUnit.get_class(new_dn)
            self.structure["armour"] = {
                "computed Dn50": new_dn,
                "class": new_class,
                "class Dn50": new_class ** (1 / 3),
                "state": state,
                "layers": layers,
            }

            # check if the class of the units has changed
            if new_class != V_required:
                self.logger["INFO"].append(
                    "correction factor resulted in new class, so design will "
                    "be changed"
                )

                # because of the new class the design for the underlayer
                # and filter layer must be changed as well
                super().__init__(
                    Dn50=new_class ** (1 / 3),
                    Dn50_core=Dn50_core,
                    rho=ArmourUnit.rho,
                    rho_w=rho_w,
                    armour_layer=armour_layer,
                    layers=layers,
                    LimitStates=LimitStates,
                    Grading=Grading,
                    safety=safety,
                    layers_underlayer=layers_underlayer,
                    slope_toe=slope_toe,
                    structure_type=structure_type,
                    B_toe=B_toe,
                    slope=slope,
                    B=B,
                    beta=beta,
                    id=id,
                    filter_rule=filter_rule,
                    Soil=Soil,
                    phi=phi,
                    **kwargs,
                )

            else:
                # same class so design does not have to be changed
                self.logger["INFO"].append(
                    "correction factor did not result in a new class, so "
                    "design will not be changed"
                )

    def __str__(self):
        return (
            f"id.{self.id}: breakwater with armour units as armour layer, "
            f"and variants: {self.variantIDs}"
        )

    def cost(
<<<<<<< HEAD
        self,
        *variants,
        type,
        core_price,
        unit_price,
        transport_cost=None,
        output="variant",
=======
        self, *variants, type, unit_price, transport_cost=None, output="variant"
>>>>>>> 9dbfae3b
    ):
        """Compute the cost per meter for each variant for the materials or the CO2 footprint

        Method to compute the cost of each generated variant, the cost
        is computed per meter. The cost of the rocks in the substructure
        must be specified in the RockGrading. If transport cost are not
        included in the price of rocks or core_price it can be given
        with the argument transport_cost.

        .. note::
           The transport_cost are not added to the price of the armour
           layer. The assumption has been made that the cost of
           producing and transporting the armour units is included in
           the unit_price.

        Parameters
        ----------
        *variants : str
            IDs of the variants to plot, see :py:attr:`variantIDs` for
            a list of all generated variants. If 'all' is in the
            arguments, all variants will be plotted.
        type: {'Material, 'CO2'}
            Indicate whether the costs are calculated for the material or the CO2
        unit_price : float
            the cost of an armour unit per m³
        transport_cost : float, optional, default: None
            the cost to transport a m³ of rock from the quarry to the
            project location
        output : {variant, layer, average}
            format of the output dict, variant returns the total cost
            of each variant, layer the cost of each layer for each
            variant and average returns the average cost.

        Returns
        -------
        dict
            the cost

        Raises
        ------
        RockGradingError
            if no pricing is included in the given RockGrading
        """
        # compute the cost of the concept
        print(self.structure['Grading'].get)
        cost = self._cost(
            type=type,
            *variants,
            unit_price=unit_price,
            transport_cost=transport_cost,
            output=output,
        )

        return cost


class ConcreteRubbleMoundRevetment(RubbleMound):

    """Design a revetment with concrete armour units as armour layer

    Makes a conceptual design for a conventional rubble mound revetment
    with armour units as the armour layer, for one or several limit
    states. The following computations are performed:

    - The armour layer is designed with the Hudson formula (Hudson, 1959),
      with :math:`H_{1/3}` as wave height, in accordance with the design
      guidelines for Xbloc and XblocPlus (Delta Marine Consultants, 2018).
    - The underlayer is designed by using the rules for the underlayer
    - A filter layer is designed if one is needed, depends on
      :py:obj:`Dn50_core`
    - The toe is designed with the toe stability formula of
      Van der Meer (1998).
    - The crest freeboard is computed with the formula from EurOtop
      (2018)
    - The required width of the scour protection with Sumer and Fredsoe
      (2000)
    - If a :py:class:`Soil` is specified, a slip circle analysis is
      performed with :py:class:`Bishop`

    .. note::
       Depending on the input it might be that more rock classes are
       possible for the underlayer (and filter layer). In case the
       upper bound of the underlayer rule results in a different rock
       class as the lower bound, a new variant is generated. See
       :py:attr:`variantIDs` for a list of generated variants.

    .. warning::
       Currently only the rules for the underlayer of Rock, Xbloc and
       XblocPlus have been implemented. However, it is possible to
       design with another type of armour units. In this case the filter
       rule must manually be set to Rock, Xbloc or XblocPlus.

    Parameters
    ----------
    slope : tuple
        Slope of the armour layer (V, H). For example a slope of 3V:4H
        is defined as (3, 4)
    slope_foreshore : tuple
        slope of the foreshore (V, H). For example a slope of 1:100 is
        defined as (1, 100)
    B : float
        Crest width [m]
    rho_w : float
        density of water [kg/m³]
    LimitState : :py:class:`LimitState` or list of :py:class:`LimitState`
        ULS, SLS or another limit state defined with
        :py:class:`LimitState`
    ArmourUnit : obj
        armour unit class which inherits from :py:class:`ConcreteArmour`,
        for instance :py:class:`Xbloc` or :py:class:`XblocPlus`
    Grading : :py:class:`RockGrading`
        standard rock grading defined in the NEN-EN 13383-1 or a user
        defined rock grading
    Dn50_core : float
        nominal diameter for the stones in the core of the breakwater [m]
    safety : float, optional, default: 1
        safety factor of design (number of standard deviations from the
        mean)
    slope_toe : tuple, optional, default: (2,3)
        slope of the toe
    B_toe : float, optional, default: None
        width of the top of the toe in meters. By default the width of
        toe is taken as 3 * Dn50_toe.
    beta : float, optional, default: 0
        angle between direction of wave approach and a line normal to
        the breakwater (degrees).
    layers : int, optional, default: 1
        number of layers in the armour layer
    layers_underlayer : int, optional, default: 2
        number of layers in the underlayer
    filter_rule : {'Rock', 'Xbloc', 'XblocPlus'}, optional, default: None
        filter rule to use for the substructure of the breakwater, for
        Rock, Xbloc and XblocPlus the correct filter rule is
        automatically selected. In case another type of armour layer is
        used one of these filter rules must be chosen.
    Soil : :py:class:`Soil`, optional, default: None
        by default Soil is None, which means that the geotechnical checks
        are not performed. By specifying a Soil object, the geotechnical
        checks are automatically performed.
    phi : float, optional, default: 40
        internal friction angle of rock [degrees]
    id : int, optional, default: None
        add a unique id to the breakwater

    Attributes
    ----------
    logger : dict
        dict of warnings and messages
    structure : dict
        dictionary with the computed Dn50, rock class, and average Dn50
        of the rock class for each layer and the toe. This dictionary
        includes all variants, use :py:meth:`get_variant` to get the
        parameters of one specific variant. Alternatively,
        :py:meth:`print_variant` can be used to print the details of
        one, multiple or all variants.
    alpha : float
        slope of the structure in radians
    id : int
        unique id of the breakwater
    variantIDs : list
        list with the IDs of the variants generated for this rubble
        mound breakwater.
    Rc : float
        the crest freeboard of the structure [m]
    width_scour : float
        the required length of the scour protection [m]
    """

    def __init__(
        self,
        slope,
        slope_foreshore,
        B,
        rho_w,
        LimitState,
        ArmourUnit,
        Grading,
        Dn50_core,
        safety=1,
        slope_toe=(2, 3),
        structure_type="revetment",
        B_toe=None,
        beta=0,
        layers=1,
        layers_underlayer=2,
        filter_rule=None,
        Soil=None,
        phi=40,
        id=None,
        **kwargs,
    ):
        """See help(ConcreteRubbleMound) for more info"""
        # set logger and structure
        self.logger = {"INFO": [], "WARNING": []}
        self.structure = {}

        # compute angles
        self.alpha = np.arctan(slope[0] / slope[1])
        slope_foreshore = np.arctan(slope_foreshore[0] / slope_foreshore[1])

        # compute relative buoyant density
        self.id = id
        self.variantIDs = ["a", "b", "c", "d"]

        self.rho = ArmourUnit.rho

        # compute relative buoyant density
        delta_armour = (ArmourUnit.rho - rho_w) / rho_w

        # convert single LimitState to list if needed
        if isinstance(LimitState, list):
            LimitStates = LimitState
        else:
            LimitStates = [LimitState]

        # determine the type of armour layer
        armour_layer = ArmourUnit.name
        if armour_layer in ["Xbloc", "XblocPlus"]:
            # the formula for Xbloc and XblocPlus is based on the
            # Hudson formula with a fixed slope of 3:4
            angle = np.arctan(3 / 4)
            filter_rule = armour_layer
        else:
            angle = self.alpha

        # raise error if no filter rule is specified
        if filter_rule is None:
            supported_rules = ", ".join(substructure._supported_armour_layers())
            raise NotSupportedError(
                (
                    f"Filter rule for {armour_layer} is not implemented, set "
                    f"filter rule to use with filter_rule to {supported_rules}"
                )
            )

        # set temporary values to check changes
        dn, state = 0, 0

        for i, LimitState in enumerate(LimitStates):
            # unpack Hydraulic Conditions
            Hs = LimitState.get_Hs(definition="H13")

            # design armour layer
            dn_temp = hudson(H=Hs, Kd=ArmourUnit.kd, Delta=delta_armour, alpha=angle)

            # check if computed Dn50 of current LimitState is larger
            # than current normative Dn50
            if dn_temp > dn:
                # if larger the normative Dn50 must be changed
                dn = dn_temp
                state = i

        V_required = ArmourUnit.get_class(dn)

        self.structure["armour"] = {
            "computed Dn50": dn,
            "class": V_required,
            "class Dn50": V_required ** (1 / 3),
            "state": state,
            "layers": layers,
        }

        # design underlayer, filter layer and crest height
        super().__init__(
            Dn50=V_required ** (1 / 3),
            Dn50_core=Dn50_core,
            rho=ArmourUnit.rho,
            rho_w=rho_w,
            armour_layer=armour_layer,
            layers=layers,
            LimitStates=LimitStates,
            Grading=Grading,
            safety=safety,
            layers_underlayer=layers_underlayer,
            slope_toe=slope_toe,
            structure_type=structure_type,
            B_toe=B_toe,
            slope=slope,
            B=B,
            beta=beta,
            id=id,
            filter_rule=filter_rule,
            Soil=Soil,
            phi=phi,
            **kwargs,
        )

        # check if a correction factor must be applied for Xbloc or
        # XblocPlus (DMC design guidelines for Xbloc and XblocPlus)
        correction = getattr(ArmourUnit, "correction_factor", None)
        if callable(correction):
            # make dict to pass to method correction_factor
            params = {
                "Hs": LimitStates[state].get_Hs("H13"),
                "h": LimitStates[state].h,
                "Rc": self.Rc,
                "occurrence_hs": False,
                "slope": self.alpha,
                "slope_foreshore": slope_foreshore,
                "permeability": "permeable",
                "Dn": dn,
                "layers": layers,
                "B": B,
                "beta": beta,
            }

            correction_factor = ArmourUnit.correction_factor(
                logger=self.logger, **params
            )

        else:
            self.logger["INFO"].append(
                "Given ArmourUnit did not have a method to compute a "
                "correction factor. See documentation how to define a method "
                "to compute a correction factor for a custom armour unit"
            )

            correction_factor = 1.0

        # check if a correction factor must be applied
        if correction_factor != 1:
            new_dn = correction_factor ** (1 / 3) * dn

            # replave values in structure with new ones for armour
            new_class = ArmourUnit.get_class(new_dn)
            self.structure["armour"] = {
                "computed Dn50": new_dn,
                "class": new_class,
                "class Dn50": new_class ** (1 / 3),
                "state": state,
                "layers": layers,
            }

            # check if the class of the units has changed
            if new_class != V_required:
                self.logger["INFO"].append(
                    "correction factor resulted in new class, so design will "
                    "be changed"
                )

                # because of the new class the design for the underlayer
                # and filter layer must be changed as well
                super().__init__(
                    Dn50=new_class ** (1 / 3),
                    Dn50_core=Dn50_core,
                    rho=ArmourUnit.rho,
                    rho_w=rho_w,
                    armour_layer=armour_layer,
                    layers=layers,
                    LimitStates=LimitStates,
                    Grading=Grading,
                    safety=safety,
                    layers_underlayer=layers_underlayer,
                    slope_toe=slope_toe,
                    structure_type=structure_type,
                    B_toe=B_toe,
                    slope=slope,
                    B=B,
                    beta=beta,
                    id=id,
                    filter_rule=filter_rule,
                    Soil=Soil,
                    phi=phi,
                    **kwargs,
                )

            else:
                # same class so design does not have to be changed
                self.logger["INFO"].append(
                    "correction factor did not result in a new class, so "
                    "design will not be changed"
                )

    def __str__(self):
        return (
            f"id.{self.id}: breakwater with armour units as armour layer, "
            f"and variants: {self.variantIDs}"
        )

    def cost(
<<<<<<< HEAD
        self,
        *variants,
        type,
        equipment,
        core_price,
        unit_price,
        transport_cost=None,
        output="variant",
=======
        self, *variants, type,  unit_price, transport_cost=None, output="variant"
>>>>>>> 9dbfae3b
    ):
        """Compute the cost per meter for each variant for the materials or the CO2 footprint

        Method to compute the cost of each generated variant, the cost
        is computed per meter. The cost of the rocks in the substructure
        must be specified in the RockGrading. If transport cost are not
        included in the price of rocks or core_price it can be given
        with the argument transport_cost.

        .. note::
           The transport_cost are not added to the price of the armour
           layer. The assumption has been made that the cost of
           producing and transporting the armour units is included in
           the unit_price.

        Parameters
        ----------
        *variants : str
            IDs of the variants to plot, see :py:attr:`variantIDs` for
            a list of all generated variants. If 'all' is in the
            arguments, all variants will be plotted.
        type: {'Material, 'CO2'}
            Indicate whether the costs are calculated for the material or the CO2
        unit_price : float
            the cost of an armour unit per m³
        transport_cost : float, optional, default: None
            the cost to transport a m³ of rock from the quarry to the
            project location
        output : {variant, layer, average}
            format of the output dict, variant returns the total cost
            of each variant, layer the cost of each layer for each
            variant and average returns the average cost.

        Returns
        -------
        dict
            the cost

        Raises
        ------
        RockGradingError
            if no pricing is included in the given RockGrading
        """
        # compute the cost of the concept

        cost = self._cost(
            *variants,
<<<<<<< HEAD
            type=type,
            equipment= equipment,
            core_price=core_price,
=======
            type= type,
>>>>>>> 9dbfae3b
            unit_price=unit_price,
            transport_cost=transport_cost,
            output=output,
        )

        return cost<|MERGE_RESOLUTION|>--- conflicted
+++ resolved
@@ -1240,11 +1240,8 @@
         return depth_area
 
     def _cost(
-<<<<<<< HEAD
         self, *variants, type, equipment, core_price, unit_price, transport_cost, output="variant"
-=======
         self, *variants, type, unit_price, transport_cost, output="variant"
->>>>>>> 9dbfae3b
     ):
         """Compute the cost for either the material or CO2 footprint per meter for each variant
 
@@ -1259,13 +1256,10 @@
             arguments, all variants will be plotted.
         type: {'Material, 'CO2'}
             Indicate whether the costs are calculated for the material or the CO2
-<<<<<<< HEAD
         equipment: lst
             list of equipment out of Equipment class
         core_price : float
             cost of the core material per m³
-=======
->>>>>>> 9dbfae3b
         unit_price : float
             the cost of an armour unit per m³
         transport_cost : float
@@ -1331,7 +1325,6 @@
             # iterate over the layers to price each layer
             variant_price = {}
             for layer, area in areas.items():
-<<<<<<< HEAD
                 for equip in equipment:
                     if layer is "core" and 'core' in equip.design_type:
                         # core is not included in the structure dict
@@ -1353,7 +1346,6 @@
                     else:
                         # layer of the breakwater
                         rock_class = structure[layer]["class"]
-=======
                 if layer == "core":
                     # get the class of the core and then the price, error if no grading available
                     core_class = self.Grading.get_class(self.Dn50_core)
@@ -1386,7 +1378,6 @@
                 else:
                     # layer of the breakwater![](../../../../AppData/Local/Temp/download.png)
                     rock_class = structure[layer]["class"]
->>>>>>> 9dbfae3b
 
                         # get the price per meter
                         price = (Grading[rock_class][dictvar] + transport_cost) * area
@@ -2039,12 +2030,9 @@
         # compute the cost of the concept
         cost = self._cost(
             *variants,
-<<<<<<< HEAD
             type=type,
             core_price=core_price,
-=======
             type= type,
->>>>>>> 9dbfae3b
             unit_price=0,
             transport_cost=transport_cost,
             output=output,
@@ -2660,7 +2648,6 @@
         )
 
     def cost(
-<<<<<<< HEAD
         self,
         *variants,
         type,
@@ -2668,9 +2655,7 @@
         unit_price,
         transport_cost=None,
         output="variant",
-=======
         self, *variants, type, unit_price, transport_cost=None, output="variant"
->>>>>>> 9dbfae3b
     ):
         """Compute the cost per meter for each variant for the materials or the CO2 footprint
 
@@ -3051,7 +3036,6 @@
         )
 
     def cost(
-<<<<<<< HEAD
         self,
         *variants,
         type,
@@ -3060,9 +3044,7 @@
         unit_price,
         transport_cost=None,
         output="variant",
-=======
         self, *variants, type,  unit_price, transport_cost=None, output="variant"
->>>>>>> 9dbfae3b
     ):
         """Compute the cost per meter for each variant for the materials or the CO2 footprint
 
@@ -3110,13 +3092,10 @@
 
         cost = self._cost(
             *variants,
-<<<<<<< HEAD
             type=type,
             equipment= equipment,
             core_price=core_price,
-=======
             type= type,
->>>>>>> 9dbfae3b
             unit_price=unit_price,
             transport_cost=transport_cost,
             output=output,
